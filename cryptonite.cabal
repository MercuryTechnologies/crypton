--- conflicted
+++ resolved
@@ -24,7 +24,6 @@
   Exposed-modules:   Crypto.Cipher.ChaCha
                      Crypto.Cipher.Salsa
                      Crypto.MAC.Poly1305
-<<<<<<< HEAD
                      Crypto.MAC.HMAC
                      Crypto.KDF.PBKDF2
                      Crypto.Hash
@@ -43,14 +42,12 @@
                      Crypto.Hash.Skein512
                      Crypto.Hash.Tiger
                      Crypto.Hash.Whirlpool
+                     Crypto.Random.Types
+                     Crypto.Random.Entropy
   Other-modules:     Crypto.Hash.Internal
                    , Crypto.Hash.Utils
                    , Crypto.Hash.Types
-=======
-                     Crypto.Random.Types
-                     Crypto.Random.Entropy
-  Other-modules:     Crypto.Random.Entropy.Source
->>>>>>> 6005eca7
+                   , Crypto.Random.Entropy.Source
   Build-depends:     base >= 4 && < 5
                    , bytestring
                    , securemem
